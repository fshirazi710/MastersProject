// SPDX-License-Identifier: MITelectionCount
pragma solidity ^0.8.0;

/**
 * @title TimedReleaseVoting
 * @dev Implements a voting system with timed release encryption
 * This contract combines vote management with threshold cryptography
 * to ensure votes remain secret until a predetermined time.
 */
contract TimedReleaseVoting {

<<<<<<< HEAD
=======
    // For debugging
    event LogMessage(string message);
    event LogUint(string label, uint256 value);
    event LogAddress(address addr);

    struct Election {
        uint256 id;
        string title;
        string description;
        uint256 startDate;
        uint256 endDate;
        string[] options;
        uint256 rewardPool;
        uint256 electionDeposit;
    }

    mapping(uint256 => Election) public election;
    uint256 public electionCount;

    event ElectionCreated(uint256 id, string title);

    event ElectionCreatedEvent (
        uint256 id,
        string title,
        string description,
        uint256 startDate,
        uint256 endDate,
        string[] options,
        uint256 rewardPool,
        uint256 electionDeposit
    );

    function createElection(
        string memory title,
        string memory description,
        uint256 startDate,
        uint256 endDate,
        string[] memory options,
        uint256 rewardPool,
        uint256 electionDeposit
    ) public returns (uint256) {

        election[electionCount] = Election(electionCount, title, description, startDate, endDate, options, rewardPool, electionDeposit);
        emit ElectionCreated(electionCount, title);
        emit ElectionCreatedEvent(
            electionCount, 
            title, 
            description, 
            startDate, 
            endDate, 
            options, 
            rewardPool, 
            electionDeposit
        );
        electionCount++;
        return electionCount - 1;
    }
    
    function getElection(uint256 voteId) public view returns (
        uint256 id,
        string memory title,
        string memory description,
        uint256 startDate,
        uint256 endDate,
        string[] memory options,
        uint256 rewardPool,
        uint256 electionDeposit
    ) {
        require(voteId < electionCount, "Election does not exist");
        Election memory v = election[voteId];
        return (v.id, v.title, v.description, v.startDate, v.endDate, v.options, v.rewardPool, v.electionDeposit);
    }

>>>>>>> 005fb972
    // ======== State Variables ========

    struct Vote {
        string[] publicKey;
        string ciphertext;
        string g1r;
        string g2r;
        string[] alpha;
        string voter;
        uint256 threshold;
    }

    struct Election {
        uint256 id;
        string title;
        string description;
        uint256 startDate;
        uint256 endDate;
        string[] options;
        uint256 rewardPool;
        uint256 electionDeposit;
    }

    struct Shares {
        uint256 voteIndex;
        string publicKey;
        string share;
        uint256 index;
    }

    struct Holder {
        string publicKey;
        uint256 electionId;
        bool active;
        uint256 rewards;
    }
    
    struct SecretKey {
        string secretkey;
    }

    // Constants
    uint256 public constant REQUIRED_DEPOSIT = 1 ether;  // Required deposit to become a holder
    uint256 public constant MIN_HOLDERS = 3;  // Minimum number of holders required for a vote
    uint256 public constant REWARD_PER_VOTE = 0.1 ether;  // Reward amount per vote to be distributed
    
    // State
    string[] public holderAddresses;
    uint256 public electionCount;
    uint256 public voteCount;
    mapping(string => Holder) public holders;
    mapping(uint256 => Election) public election;
    mapping(uint256 => Vote[]) public votes;
    mapping(uint256 => Shares[]) public shares;
    mapping(uint256 => string[]) public secret_keys; 
    
    // ======== Events ========
    
    event HolderJoined(string indexed publicKey, uint256 electionId);
    event HolderLeft(string indexed publicKey, uint256 electionId);
    event ElectionCreated(uint256 id, string title);
    event VoteSubmitted(
        uint256 electionId,
        string[] publicKey,
        string ciphertext,
        string g1r,
        string g2r,
        string[] alpha,
        string voter,
        uint256 threshold
    );
    event ShareSubmitted (
        uint256 electionId,
        string publicKey,
        string share,
        uint256 index
    );
    event SecretKeyEvent(
        uint256 electionId,
        string secretkey
    );

    // ======== Core Functions ========
    
    function submitSecretKey(uint256 electionId, string memory secretKey) public {
        require(electionId < electionCount, "Election does not exist");
        secret_keys[electionId].push(secretKey);
        emit SecretKeyEvent(electionId, secretKey);
    }

    function getSecretKeys(uint256 electionId) public view returns (string[] memory) {
        require(electionId < electionCount, "Election does not exist");
        return secret_keys[electionId];
    }

    function createElection(
        string memory title,
        string memory description,
        uint256 startDate,
        uint256 endDate,
        string[] memory options,
        uint256 rewardPool,
        uint256 electionDeposit
    ) public returns (uint256) {
        election[electionCount] = Election(electionCount, title, description, startDate, endDate, options, rewardPool, electionDeposit);
        emit ElectionCreated(electionCount, title);
        electionCount++;
        return electionCount - 1;
    }
    
    function getElection(uint256 voteId) public view returns (
        uint256 id,
        string memory title,
        string memory description,
        uint256 startDate,
        uint256 endDate,
        string[] memory options,
        uint256 rewardPool,
        uint256 electionDeposit
    ) {
        require(voteId < electionCount, "Election does not exist");
        Election memory v = election[voteId];
        return (v.id, v.title, v.description, v.startDate, v.endDate, v.options, v.rewardPool, v.electionDeposit);
    }

    function submitVote(
        uint256 electionId,
        string[] memory publicKey,
        string memory ciphertext,
        string memory g1r,
        string memory g2r,
        string[] memory alpha,
        string memory voter,
        uint256 threshold
    ) public {
        require(electionId < electionCount, "Election does not exist");

        votes[electionId].push(Vote(publicKey, ciphertext, g1r, g2r, alpha, voter, threshold));

        emit VoteSubmitted(electionId, publicKey, ciphertext, g1r, g2r, alpha, voter, threshold);
    }

    function getVotes(uint256 electionId) public view returns (Vote[] memory) {
        require(electionId < electionCount, "Election does not exist");
        return votes[electionId];
    }
    
    function joinAsHolder(uint256 electionId, string memory publicKey) external payable {
        require(!holders[publicKey].active, "Already a holder");

        holders[publicKey] = Holder({
            publicKey: publicKey,
            electionId: electionId,
            active: true,
            rewards: 0
        });

        holderAddresses.push(publicKey);

        emit HolderJoined(publicKey, electionId);
    }

    function unjoinAsHolder(string memory publicKey) external {
        require(holders[publicKey].active, "Not an active holder");
        
        uint256 electionId = holders[publicKey].electionId;
        holders[publicKey].active = false;
        
        for (uint256 i = 0; i < holderAddresses.length; i++) {
            if (keccak256(abi.encodePacked(holderAddresses[i])) == keccak256(abi.encodePacked(publicKey))) {
                holderAddresses[i] = holderAddresses[holderAddresses.length - 1];
                holderAddresses.pop();
                break;
            }
        }
        
        emit HolderLeft(publicKey, electionId);
    }
    
    function getNumHoldersByElection(uint256 electionId) public view returns (uint256) {
        uint256 count = 0;
        for (uint256 i = 0; i < holderAddresses.length; i++) {
            if (holders[holderAddresses[i]].active && holders[holderAddresses[i]].electionId == electionId) {
                count++;
            }
        }
        return count;
    }
    
    function getHoldersByElection(uint256 electionId) public view returns (string[] memory) {
        uint256 activeCount = getNumHoldersByElection(electionId);
        string[] memory activeHolders = new string[](activeCount);

        uint256 index = 0;
        for (uint256 i = 0; i < holderAddresses.length; i++) {
            if (holders[holderAddresses[i]].active && holders[holderAddresses[i]].electionId == electionId) {
                activeHolders[index] = holderAddresses[i];
                index++;
            }
        }

        return activeHolders;
    }

    function submitShares(
        uint256 electionId,
        uint256[] memory voteIndex,
        string memory publicKey,
        string[] memory shareList
    ) public {
        require(electionId < electionCount, "Election does not exist");

        uint256 index;
        string[] memory activeHolders = getHoldersByElection(electionId);

        for (uint256 i = 0; i < activeHolders.length; i++) {
            if (keccak256(abi.encodePacked(activeHolders[i])) == keccak256(abi.encodePacked(publicKey))) {
                index = i;
                break;
            }
        }

        for (uint256 j = 0; j < shareList.length; j++) {
            shares[electionId].push(Shares(voteIndex[j], publicKey, shareList[j], index));
            emit ShareSubmitted(electionId, publicKey, shareList[j], index);
        }
    }

    function getShares(uint256 electionId) public view returns (Shares[] memory) {
        require(electionId < electionCount, "Election does not exist");
        return shares[electionId];
    }
}<|MERGE_RESOLUTION|>--- conflicted
+++ resolved
@@ -8,13 +8,17 @@
  * to ensure votes remain secret until a predetermined time.
  */
 contract TimedReleaseVoting {
-
-<<<<<<< HEAD
-=======
-    // For debugging
-    event LogMessage(string message);
-    event LogUint(string label, uint256 value);
-    event LogAddress(address addr);
+    // ======== State Variables ========
+
+    struct Vote {
+        string[] publicKey;
+        string ciphertext;
+        string g1r;
+        string g2r;
+        string[] alpha;
+        string voter;
+        uint256 threshold;
+    }
 
     struct Election {
         uint256 id;
@@ -27,21 +31,77 @@
         uint256 electionDeposit;
     }
 
+    struct Shares {
+        uint256 voteIndex;
+        string publicKey;
+        string share;
+        uint256 index;
+    }
+
+    struct Holder {
+        string publicKey;
+        uint256 electionId;
+        bool active;
+        uint256 rewards;
+    }
+    
+    struct SecretKey {
+        string secretkey;
+    }
+
+    // Constants
+    uint256 public constant REQUIRED_DEPOSIT = 1 ether;  // Required deposit to become a holder
+    uint256 public constant MIN_HOLDERS = 3;  // Minimum number of holders required for a vote
+    uint256 public constant REWARD_PER_VOTE = 0.1 ether;  // Reward amount per vote to be distributed
+    
+    // State
+    string[] public holderAddresses;
+    uint256 public electionCount;
+    uint256 public voteCount;
+    mapping(string => Holder) public holders;
     mapping(uint256 => Election) public election;
-    uint256 public electionCount;
-
+    mapping(uint256 => Vote[]) public votes;
+    mapping(uint256 => Shares[]) public shares;
+    mapping(uint256 => string[]) public secret_keys; 
+    
+    // ======== Events ========
+    
+    event HolderJoined(string indexed publicKey, uint256 electionId);
+    event HolderLeft(string indexed publicKey, uint256 electionId);
     event ElectionCreated(uint256 id, string title);
-
-    event ElectionCreatedEvent (
-        uint256 id,
-        string title,
-        string description,
-        uint256 startDate,
-        uint256 endDate,
-        string[] options,
-        uint256 rewardPool,
-        uint256 electionDeposit
+    event VoteSubmitted(
+        uint256 electionId,
+        string[] publicKey,
+        string ciphertext,
+        string g1r,
+        string g2r,
+        string[] alpha,
+        string voter,
+        uint256 threshold
     );
+    event ShareSubmitted (
+        uint256 electionId,
+        string publicKey,
+        string share,
+        uint256 index
+    );
+    event SecretKeyEvent(
+        uint256 electionId,
+        string secretkey
+    );
+
+    // ======== Core Functions ========
+    
+    function submitSecretKey(uint256 electionId, string memory secretKey) public {
+        require(electionId < electionCount, "Election does not exist");
+        secret_keys[electionId].push(secretKey);
+        emit SecretKeyEvent(electionId, secretKey);
+    }
+
+    function getSecretKeys(uint256 electionId) public view returns (string[] memory) {
+        require(electionId < electionCount, "Election does not exist");
+        return secret_keys[electionId];
+    }
 
     function createElection(
         string memory title,
@@ -52,19 +112,8 @@
         uint256 rewardPool,
         uint256 electionDeposit
     ) public returns (uint256) {
-
         election[electionCount] = Election(electionCount, title, description, startDate, endDate, options, rewardPool, electionDeposit);
         emit ElectionCreated(electionCount, title);
-        emit ElectionCreatedEvent(
-            electionCount, 
-            title, 
-            description, 
-            startDate, 
-            endDate, 
-            options, 
-            rewardPool, 
-            electionDeposit
-        );
         electionCount++;
         return electionCount - 1;
     }
@@ -84,132 +133,6 @@
         return (v.id, v.title, v.description, v.startDate, v.endDate, v.options, v.rewardPool, v.electionDeposit);
     }
 
->>>>>>> 005fb972
-    // ======== State Variables ========
-
-    struct Vote {
-        string[] publicKey;
-        string ciphertext;
-        string g1r;
-        string g2r;
-        string[] alpha;
-        string voter;
-        uint256 threshold;
-    }
-
-    struct Election {
-        uint256 id;
-        string title;
-        string description;
-        uint256 startDate;
-        uint256 endDate;
-        string[] options;
-        uint256 rewardPool;
-        uint256 electionDeposit;
-    }
-
-    struct Shares {
-        uint256 voteIndex;
-        string publicKey;
-        string share;
-        uint256 index;
-    }
-
-    struct Holder {
-        string publicKey;
-        uint256 electionId;
-        bool active;
-        uint256 rewards;
-    }
-    
-    struct SecretKey {
-        string secretkey;
-    }
-
-    // Constants
-    uint256 public constant REQUIRED_DEPOSIT = 1 ether;  // Required deposit to become a holder
-    uint256 public constant MIN_HOLDERS = 3;  // Minimum number of holders required for a vote
-    uint256 public constant REWARD_PER_VOTE = 0.1 ether;  // Reward amount per vote to be distributed
-    
-    // State
-    string[] public holderAddresses;
-    uint256 public electionCount;
-    uint256 public voteCount;
-    mapping(string => Holder) public holders;
-    mapping(uint256 => Election) public election;
-    mapping(uint256 => Vote[]) public votes;
-    mapping(uint256 => Shares[]) public shares;
-    mapping(uint256 => string[]) public secret_keys; 
-    
-    // ======== Events ========
-    
-    event HolderJoined(string indexed publicKey, uint256 electionId);
-    event HolderLeft(string indexed publicKey, uint256 electionId);
-    event ElectionCreated(uint256 id, string title);
-    event VoteSubmitted(
-        uint256 electionId,
-        string[] publicKey,
-        string ciphertext,
-        string g1r,
-        string g2r,
-        string[] alpha,
-        string voter,
-        uint256 threshold
-    );
-    event ShareSubmitted (
-        uint256 electionId,
-        string publicKey,
-        string share,
-        uint256 index
-    );
-    event SecretKeyEvent(
-        uint256 electionId,
-        string secretkey
-    );
-
-    // ======== Core Functions ========
-    
-    function submitSecretKey(uint256 electionId, string memory secretKey) public {
-        require(electionId < electionCount, "Election does not exist");
-        secret_keys[electionId].push(secretKey);
-        emit SecretKeyEvent(electionId, secretKey);
-    }
-
-    function getSecretKeys(uint256 electionId) public view returns (string[] memory) {
-        require(electionId < electionCount, "Election does not exist");
-        return secret_keys[electionId];
-    }
-
-    function createElection(
-        string memory title,
-        string memory description,
-        uint256 startDate,
-        uint256 endDate,
-        string[] memory options,
-        uint256 rewardPool,
-        uint256 electionDeposit
-    ) public returns (uint256) {
-        election[electionCount] = Election(electionCount, title, description, startDate, endDate, options, rewardPool, electionDeposit);
-        emit ElectionCreated(electionCount, title);
-        electionCount++;
-        return electionCount - 1;
-    }
-    
-    function getElection(uint256 voteId) public view returns (
-        uint256 id,
-        string memory title,
-        string memory description,
-        uint256 startDate,
-        uint256 endDate,
-        string[] memory options,
-        uint256 rewardPool,
-        uint256 electionDeposit
-    ) {
-        require(voteId < electionCount, "Election does not exist");
-        Election memory v = election[voteId];
-        return (v.id, v.title, v.description, v.startDate, v.endDate, v.options, v.rewardPool, v.electionDeposit);
-    }
-
     function submitVote(
         uint256 electionId,
         string[] memory publicKey,

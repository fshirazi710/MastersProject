// SPDX-License-Identifier: MITelectionCount
pragma solidity ^0.8.0;

/**
 * @title TimedReleaseVoting
 * @dev Implements a voting system with timed release encryption
 * This contract combines vote management with threshold cryptography
 * to ensure votes remain secret until a predetermined time.
 */
contract TimedReleaseVoting {

<<<<<<< HEAD
=======
    // For debugging
    event LogMessage(string message);
    event LogUint(string label, uint256 value);
    event LogAddress(address addr);

    struct Election {
        uint256 id;
        string title;
        string description;
        uint256 startDate;
        uint256 endDate;
        string[] options;
        uint256 rewardPool;
        uint256 electionDeposit;
    }

    mapping(uint256 => Election) public election;
    uint256 public electionCount;

    event ElectionCreated(uint256 id, string title);

    event ElectionCreatedEvent (
        uint256 id,
        string title,
        string description,
        uint256 startDate,
        uint256 endDate,
        string[] options,
        uint256 rewardPool,
        uint256 electionDeposit
    );

    function createElection(
        string memory title,
        string memory description,
        uint256 startDate,
        uint256 endDate,
        string[] memory options,
        uint256 rewardPool,
        uint256 electionDeposit
    ) public returns (uint256) {

        election[electionCount] = Election(electionCount, title, description, startDate, endDate, options, rewardPool, electionDeposit);
        emit ElectionCreated(electionCount, title);
        emit ElectionCreatedEvent(
            electionCount, 
            title, 
            description, 
            startDate, 
            endDate, 
            options, 
            rewardPool, 
            electionDeposit
        );
        electionCount++;
        return electionCount - 1;
    }
    
    function getElection(uint256 voteId) public view returns (
        uint256 id,
        string memory title,
        string memory description,
        uint256 startDate,
        uint256 endDate,
        string[] memory options,
        uint256 rewardPool,
        uint256 electionDeposit
    ) {
        require(voteId < electionCount, "Election does not exist");
        Election memory v = election[voteId];
        return (v.id, v.title, v.description, v.startDate, v.endDate, v.options, v.rewardPool, v.electionDeposit);
    }

>>>>>>> 005fb972
    // ======== State Variables ========

    struct Vote {
        string[] publicKey;
        string ciphertext;
        string g1r;
        string g2r;
        string[] alpha;
        string voter;
        uint256 threshold;
    }

    struct Election {
        uint256 id;
        string title;
        string description;
        uint256 startDate;
        uint256 endDate;
        string[] options;
        uint256 rewardPool;
        uint256 electionDeposit;
    }

    struct Shares {
        uint256 voteIndex;
        string publicKey;
        string share;
        uint256 index;
    }

    struct Holder {
        string publicKey;
        uint256 electionId;
        bool active;
        uint256 rewards;
    }
    
    struct SecretKey {
        string secretkey;
    }

    // Constants
    uint256 public constant REQUIRED_DEPOSIT = 1 ether;  // Required deposit to become a holder
    uint256 public constant MIN_HOLDERS = 3;  // Minimum number of holders required for a vote
    uint256 public constant REWARD_PER_VOTE = 0.1 ether;  // Reward amount per vote to be distributed
    
    // State
    string[] public holderAddresses;
    uint256 public electionCount;
    uint256 public voteCount;
    mapping(string => Holder) public holders;
    mapping(uint256 => Election) public election;
    mapping(uint256 => Vote[]) public votes;
    mapping(uint256 => Shares[]) public shares;
    mapping(uint256 => string[]) public secret_keys; 
    
    // ======== Events ========
    
    event HolderJoined(string indexed publicKey, uint256 electionId);
    event ElectionCreated(uint256 id, string title);
    event VoteSubmitted(
        uint256 electionId,
        string[] publicKey,
        string ciphertext,
        string g1r,
        string g2r,
        string[] alpha,
        string voter,
        uint256 threshold
    );
    event ShareSubmitted (
        uint256 electionId,
        string publicKey,
        string share,
        uint256 index
    );
    event SecretKeyEvent(
        uint256 electionId,
        string secretkey
    );

    // ======== Core Functions ========
    
    function submitSecretKey(uint256 electionId, string memory secretKey) public {
        require(electionId < electionCount, "Election does not exist");
        secret_keys[electionId].push(secretKey);
        emit SecretKeyEvent(electionId, secretKey);
    }

    function getSecretKeys(uint256 electionId) public view returns (string[] memory) {
        require(electionId < electionCount, "Election does not exist");
        return secret_keys[electionId];
    }

    function createElection(
        string memory title,
        string memory description,
        uint256 startDate,
        uint256 endDate,
        string[] memory options,
        uint256 rewardPool,
        uint256 electionDeposit
    ) public returns (uint256) {
        election[electionCount] = Election(electionCount, title, description, startDate, endDate, options, rewardPool, electionDeposit);
        emit ElectionCreated(electionCount, title);
        electionCount++;
        return electionCount - 1;
    }
    
    function getElection(uint256 voteId) public view returns (
        uint256 id,
        string memory title,
        string memory description,
        uint256 startDate,
        uint256 endDate,
        string[] memory options,
        uint256 rewardPool,
        uint256 electionDeposit
    ) {
        require(voteId < electionCount, "Election does not exist");
        Election memory v = election[voteId];
        return (v.id, v.title, v.description, v.startDate, v.endDate, v.options, v.rewardPool, v.electionDeposit);
    }

    function submitVote(
        uint256 electionId,
        string[] memory publicKey,
        string memory ciphertext,
        string memory g1r,
        string memory g2r,
        string[] memory alpha,
        string memory voter,
        uint256 threshold
    ) public {
        require(electionId < electionCount, "Election does not exist");

        votes[electionId].push(Vote(publicKey, ciphertext, g1r, g2r, alpha, voter, threshold));

        emit VoteSubmitted(electionId, publicKey, ciphertext, g1r, g2r, alpha, voter, threshold);
    }

    function getVotes(uint256 electionId) public view returns (Vote[] memory) {
        require(electionId < electionCount, "Election does not exist");
        return votes[electionId];
    }
    
    function joinAsHolder(uint256 electionId, string memory publicKey) external payable {
        require(!holders[publicKey].active, "Already a holder");

        holders[publicKey] = Holder({
            publicKey: publicKey,
            electionId: electionId,
            active: true,
            rewards: 0
        });

        holderAddresses.push(publicKey);

        emit HolderJoined(publicKey, electionId);
    }
    
    function getNumHoldersByElection(uint256 electionId) public view returns (uint256) {
        uint256 count = 0;
        for (uint256 i = 0; i < holderAddresses.length; i++) {
            if (holders[holderAddresses[i]].active && holders[holderAddresses[i]].electionId == electionId) {
                count++;
            }
        }
        return count;
    }
    
    function getHoldersByElection(uint256 electionId) public view returns (string[] memory) {
        uint256 activeCount = getNumHoldersByElection(electionId);
        string[] memory activeHolders = new string[](activeCount);

        uint256 index = 0;
        for (uint256 i = 0; i < holderAddresses.length; i++) {
            if (holders[holderAddresses[i]].active && holders[holderAddresses[i]].electionId == electionId) {
                activeHolders[index] = holderAddresses[i];
                index++;
            }
        }

        return activeHolders;
    }

    function submitShares(
        uint256 electionId,
        uint256[] memory voteIndex,
        string memory publicKey,
        string[] memory shareList
    ) public {
        require(electionId < electionCount, "Election does not exist");

        uint256 index;
        string[] memory activeHolders = getHoldersByElection(electionId);

        for (uint256 i = 0; i < activeHolders.length; i++) {
            if (keccak256(abi.encodePacked(activeHolders[i])) == keccak256(abi.encodePacked(publicKey))) {
                index = i;
                break;
            }
        }

        for (uint256 j = 0; j < shareList.length; j++) {
            shares[electionId].push(Shares(voteIndex[j], publicKey, shareList[j], index));
            emit ShareSubmitted(electionId, publicKey, shareList[j], index);
        }
    }

    function getShares(uint256 electionId) public view returns (Shares[] memory) {
        require(electionId < electionCount, "Election does not exist");
        return shares[electionId];
    }
}<|MERGE_RESOLUTION|>--- conflicted
+++ resolved
@@ -9,8 +9,6 @@
  */
 contract TimedReleaseVoting {
 
-<<<<<<< HEAD
-=======
     // For debugging
     event LogMessage(string message);
     event LogUint(string label, uint256 value);
@@ -84,7 +82,6 @@
         return (v.id, v.title, v.description, v.startDate, v.endDate, v.options, v.rewardPool, v.electionDeposit);
     }
 
->>>>>>> 005fb972
     // ======== State Variables ========
 
     struct Vote {

"""
Vote router for managing votes in the system.
"""
from fastapi import APIRouter, Depends, HTTPException
from typing import List, Dict, Any

from app.core.dependencies import get_blockchain_service, get_db
from app.core.error_handling import handle_blockchain_error, handle_validation_error
from app.core.config import (
    WALLET_ADDRESS,
    PRIVATE_KEY,
)
from app.schemas import (
    VoteSubmitRequest, 
    PublicKeyRequest,
    KeyRequest,
    VoteResponse, 
    ShareStatusResponse,
    StandardResponse,
    TransactionResponse,
)
from app.services.blockchain import BlockchainService

import logging

# Configure logging
logger = logging.getLogger(__name__)

router = APIRouter(prefix="/votes", tags=["Votes"])

<<<<<<< HEAD
=======

@router.post("/create-election", response_model=StandardResponse[TransactionResponse])
async def create_election(data: VoteCreateRequest, blockchain_service: BlockchainService = Depends(get_blockchain_service), current_user = Depends(get_current_user)):
    try:
        logger.error(data)
        start_timestamp = int(datetime.fromisoformat(data.start_date).timestamp())
        end_timestamp = int(datetime.fromisoformat(data.end_date).timestamp())
        
        if end_timestamp <= start_timestamp:
            raise handle_validation_error("End date must be after start date")
            
        if len(data.options) < 2:
            raise handle_validation_error("At least two options are required")
            
        reward_pool_wei = blockchain_service.w3.to_wei(data.reward_pool, 'ether')
        required_deposit_wei = blockchain_service.w3.to_wei(data.required_deposit, 'ether')
        
        nonce = blockchain_service.w3.eth.get_transaction_count(WALLET_ADDRESS)
        estimated_gas = blockchain_service.contract.functions.createElection(
            data.title,
            data.description,
            start_timestamp,
            end_timestamp,
            data.options,
            reward_pool_wei,
            required_deposit_wei
        ).estimate_gas({"from": WALLET_ADDRESS})
        
        create_election_tx = blockchain_service.contract.functions.createElection(
            data.title,
            data.description,
            start_timestamp,
            end_timestamp,
            data.options,
            reward_pool_wei,
            required_deposit_wei
        ).build_transaction({
            'from': WALLET_ADDRESS,
            'gas': estimated_gas,
            'gasPrice': blockchain_service.w3.eth.gas_price,
            'nonce': nonce,
        })
        
        # Sign and send transaction
        signed_tx = blockchain_service.w3.eth.account.sign_transaction(create_election_tx, PRIVATE_KEY)
        tx_hash = blockchain_service.w3.eth.send_raw_transaction(signed_tx.rawTransaction)
        tx_hash_hex = tx_hash.hex() if hasattr(tx_hash, 'hex') else blockchain_service.w3.to_hex(tx_hash)
        
        return StandardResponse(
            success=True,
            message="Successfully created election",
            data=TransactionResponse(
                success=True,
                message="Successfully created election",
                transaction_hash=tx_hash_hex
            )
        )
    except HTTPException:
        raise
    except Exception as e:
        logger.error(f"Error creating election: {str(e)}")
        raise handle_blockchain_error("create election", e)


@router.get("/all-elections")
async def get_all_elections(blockchain_service: BlockchainService = Depends(get_blockchain_service)):
    try:
        # Get total number of votes from the smart contract
        num_of_elections = await blockchain_service.call_contract_function("electionCount")
        elections = []
        
        # Get current timestamp
        current_timestamp = int(datetime.now().timestamp())

        # Iterate through each vote and retrieve its data
        for election_id in range(num_of_elections):
            election_info = await blockchain_service.call_contract_function("getElection", election_id)
            
            # Get start and end timestamps
            start_timestamp = election_info[3]
            end_timestamp = election_info[4]
            
            # Determine status based on timestamps
            if current_timestamp < start_timestamp:
                status = "join"
            elif current_timestamp > end_timestamp:
                status = "ended"
            else:
                status = "active"

            elections.append(
                {
                    "id": election_info[0],
                    "title": election_info[1],
                    "description": election_info[2],
                    "start_date": datetime.fromtimestamp(election_info[3]).strftime(
                        "%Y-%m-%dT%H:%M"
                    ),
                    "end_date": datetime.fromtimestamp(election_info[4]).strftime(
                        "%Y-%m-%dT%H:%M"
                    ),
                    "status": status,
                    "participant_count": 0,
                    "secret_holder_count": 0,
                    "options": election_info[5],
                    "reward_pool": blockchain_service.w3.from_wei(election_info[6], 'ether') if len(election_info) > 6 else 0,
                    "required_deposit": blockchain_service.w3.from_wei(election_info[7], 'ether') if len(election_info) > 7 else 0,
                }
            )
        logger.info(elections)
        return elections
    except Exception as e:
        logger.error(f"Error in get_all_elections: {str(e)}")
        raise handle_blockchain_error("get all elections", e)


@router.get("/", response_model=StandardResponse[List[VoteResponse]])
async def get_all_votes(blockchain_service: BlockchainService = Depends(get_blockchain_service)):
    """
    Get all votes from the blockchain.
    
    Returns:
        List of all votes
    """
    try:
        # Get the vote count from the contract using the helper method
        vote_count = await blockchain_service.call_contract_function("voteCount")
        votes = []
        
        for i in range(vote_count):
            # Get vote data for each vote using the helper method
            vote_data = await blockchain_service.call_contract_function("getVote", i)
            
            # Convert g2r integers to strings
            g2r_values = [str(val) for val in vote_data[3]] if vote_data[3] else []
            votes.append(VoteResponse(
                vote_id=i,  # Use vote_id instead of id
                ciphertext=vote_data[0].hex(),
                nonce=vote_data[1].hex(),
                decryption_time=vote_data[2],
                g2r=g2r_values
            ))
        
        return StandardResponse(
            success=True,
            message=f"Successfully retrieved {vote_count} votes",
            data=votes
        )
    except Exception as e:
        logger.error(f"Error getting votes: {str(e)}")
        raise handle_blockchain_error("get votes", e)
>>>>>>> 005fb972

@router.post("/get-vote-information/{election_id}", response_model=StandardResponse[List[Dict[str, Any]]])
async def get_vote_information(election_id: int, blockchain_service: BlockchainService = Depends(get_blockchain_service)):
    try:
        all_votes = []
        votes = await blockchain_service.call_contract_function("getVotes", election_id)
        for index, vote in enumerate(votes):  # Add index tracking
            all_votes.append({
                "id": election_id,
                "vote_id": index,
                "ciphertext": vote[1],
                "g1r": vote[2],
                "g2r": vote[3],
                "alphas": vote[4],
                "voter": vote[5],
                "threshold": vote[6]
            })
        return StandardResponse(
            success=True,
            message=f"Successfully retrieved vote information for election {election_id}",
            data=all_votes
        )
    except Exception as e:
        logger.error(f"Error getting election information: {str(e)}")
        raise handle_blockchain_error("get election information", e)


@router.post("/store-public-key/{vote_id}", response_model=StandardResponse[TransactionResponse])
async def store_public_key(vote_id: int, data: dict, db=Depends(get_db)):
    public_key_bytes = bytes(data["public_key"].values())
    public_key_hex = "0x" + public_key_bytes.hex()
    
    public_key_data = {
        "vote_id": vote_id,
        "reward_token": 1,
        "public_key": public_key_hex,
        "is_secret_holder": data["is_secret_holder"],
    }

<<<<<<< HEAD
    if data["is_secret_holder"]:
        public_key_data["reward_token"] = 0

    await db.public_keys.insert_one(public_key_data)

    return StandardResponse(
        success=True,
        message="Public key stored securely",
    )


@router.post("/validate-public-key", response_model=StandardResponse[TransactionResponse])
async def validate_public_key(data: dict, db=Depends(get_db)):
    public_key_bytes = bytes(data["public_key"].values())
    public_key_hex = "0x" + public_key_bytes.hex()
    key = await db.public_keys.find_one({"public_key": public_key_hex})
    if not key:
        logger.warning(f"Public key not found: {data.public_key}")
        raise handle_validation_error("Invalid public key")
    else:
        return StandardResponse(
            success=True,
            message="Public key validated successfully",
        )

=======
# Function to generate a unique alphanumeric token
def generate_voting_token(length=8):
    """Generate a random voting token."""
    characters = string.ascii_letters + string.digits
    return ''.join(random.choices(characters, k=length))
>>>>>>> 005fb972

@router.post("/submit-vote/{election_id}", response_model=StandardResponse[TransactionResponse])
async def submit_vote(election_id: int, request: dict, blockchain_service: BlockchainService = Depends(get_blockchain_service)):
    public_keys = []
    
    votes = await blockchain_service.call_contract_function("getVotes", election_id)
    voter_bytes = bytes(request["voter"].values())
    voter_hex = "0x" + voter_bytes.hex()
    
    if (any(entry[5] == voter_hex for entry in votes)):
        raise HTTPException(status_code=400, detail="public key has already cast a vote")
        
    for key in request["public_keys"]:
        public_key_bytes = bytes(key.values())
        public_key_hex = "0x" + public_key_bytes.hex()
        public_keys.append(public_key_hex)
    
    nonce = blockchain_service.w3.eth.get_transaction_count(WALLET_ADDRESS)
    estimated_gas = blockchain_service.contract.functions.submitVote(
        int(request["election_id"]),
        public_keys,
        request["ciphertext"],
        request["g1r"],
        request["g2r"],
        request["alpha"],
        voter_hex,
        request["threshold"]
    ).estimate_gas({"from": WALLET_ADDRESS})

    create_election_tx = blockchain_service.contract.functions.submitVote(
        int(request["election_id"]),
        public_keys,
        request["ciphertext"],
        request["g1r"],
        request["g2r"],
        request["alpha"],
        voter_hex,
        request["threshold"]
    ).build_transaction({
        'from': WALLET_ADDRESS,
        'gas': estimated_gas,
        'gasPrice': blockchain_service.w3.eth.gas_price,
        'nonce': nonce,
    })

    signed_tx = blockchain_service.w3.eth.account.sign_transaction(create_election_tx, PRIVATE_KEY)
    tx_hash = blockchain_service.w3.eth.send_raw_transaction(signed_tx.raw_transaction)
    receipt = blockchain_service.w3.eth.wait_for_transaction_receipt(tx_hash)
    
    if receipt.status == 1:
        return StandardResponse(
            success=True,
            message="Successfully submitted vote"
        )
    else:
        raise HTTPException(status_code=500, detail="vote failed to be submitted")<|MERGE_RESOLUTION|>--- conflicted
+++ resolved
@@ -27,161 +27,6 @@
 logger = logging.getLogger(__name__)
 
 router = APIRouter(prefix="/votes", tags=["Votes"])
-
-<<<<<<< HEAD
-=======
-
-@router.post("/create-election", response_model=StandardResponse[TransactionResponse])
-async def create_election(data: VoteCreateRequest, blockchain_service: BlockchainService = Depends(get_blockchain_service), current_user = Depends(get_current_user)):
-    try:
-        logger.error(data)
-        start_timestamp = int(datetime.fromisoformat(data.start_date).timestamp())
-        end_timestamp = int(datetime.fromisoformat(data.end_date).timestamp())
-        
-        if end_timestamp <= start_timestamp:
-            raise handle_validation_error("End date must be after start date")
-            
-        if len(data.options) < 2:
-            raise handle_validation_error("At least two options are required")
-            
-        reward_pool_wei = blockchain_service.w3.to_wei(data.reward_pool, 'ether')
-        required_deposit_wei = blockchain_service.w3.to_wei(data.required_deposit, 'ether')
-        
-        nonce = blockchain_service.w3.eth.get_transaction_count(WALLET_ADDRESS)
-        estimated_gas = blockchain_service.contract.functions.createElection(
-            data.title,
-            data.description,
-            start_timestamp,
-            end_timestamp,
-            data.options,
-            reward_pool_wei,
-            required_deposit_wei
-        ).estimate_gas({"from": WALLET_ADDRESS})
-        
-        create_election_tx = blockchain_service.contract.functions.createElection(
-            data.title,
-            data.description,
-            start_timestamp,
-            end_timestamp,
-            data.options,
-            reward_pool_wei,
-            required_deposit_wei
-        ).build_transaction({
-            'from': WALLET_ADDRESS,
-            'gas': estimated_gas,
-            'gasPrice': blockchain_service.w3.eth.gas_price,
-            'nonce': nonce,
-        })
-        
-        # Sign and send transaction
-        signed_tx = blockchain_service.w3.eth.account.sign_transaction(create_election_tx, PRIVATE_KEY)
-        tx_hash = blockchain_service.w3.eth.send_raw_transaction(signed_tx.rawTransaction)
-        tx_hash_hex = tx_hash.hex() if hasattr(tx_hash, 'hex') else blockchain_service.w3.to_hex(tx_hash)
-        
-        return StandardResponse(
-            success=True,
-            message="Successfully created election",
-            data=TransactionResponse(
-                success=True,
-                message="Successfully created election",
-                transaction_hash=tx_hash_hex
-            )
-        )
-    except HTTPException:
-        raise
-    except Exception as e:
-        logger.error(f"Error creating election: {str(e)}")
-        raise handle_blockchain_error("create election", e)
-
-
-@router.get("/all-elections")
-async def get_all_elections(blockchain_service: BlockchainService = Depends(get_blockchain_service)):
-    try:
-        # Get total number of votes from the smart contract
-        num_of_elections = await blockchain_service.call_contract_function("electionCount")
-        elections = []
-        
-        # Get current timestamp
-        current_timestamp = int(datetime.now().timestamp())
-
-        # Iterate through each vote and retrieve its data
-        for election_id in range(num_of_elections):
-            election_info = await blockchain_service.call_contract_function("getElection", election_id)
-            
-            # Get start and end timestamps
-            start_timestamp = election_info[3]
-            end_timestamp = election_info[4]
-            
-            # Determine status based on timestamps
-            if current_timestamp < start_timestamp:
-                status = "join"
-            elif current_timestamp > end_timestamp:
-                status = "ended"
-            else:
-                status = "active"
-
-            elections.append(
-                {
-                    "id": election_info[0],
-                    "title": election_info[1],
-                    "description": election_info[2],
-                    "start_date": datetime.fromtimestamp(election_info[3]).strftime(
-                        "%Y-%m-%dT%H:%M"
-                    ),
-                    "end_date": datetime.fromtimestamp(election_info[4]).strftime(
-                        "%Y-%m-%dT%H:%M"
-                    ),
-                    "status": status,
-                    "participant_count": 0,
-                    "secret_holder_count": 0,
-                    "options": election_info[5],
-                    "reward_pool": blockchain_service.w3.from_wei(election_info[6], 'ether') if len(election_info) > 6 else 0,
-                    "required_deposit": blockchain_service.w3.from_wei(election_info[7], 'ether') if len(election_info) > 7 else 0,
-                }
-            )
-        logger.info(elections)
-        return elections
-    except Exception as e:
-        logger.error(f"Error in get_all_elections: {str(e)}")
-        raise handle_blockchain_error("get all elections", e)
-
-
-@router.get("/", response_model=StandardResponse[List[VoteResponse]])
-async def get_all_votes(blockchain_service: BlockchainService = Depends(get_blockchain_service)):
-    """
-    Get all votes from the blockchain.
-    
-    Returns:
-        List of all votes
-    """
-    try:
-        # Get the vote count from the contract using the helper method
-        vote_count = await blockchain_service.call_contract_function("voteCount")
-        votes = []
-        
-        for i in range(vote_count):
-            # Get vote data for each vote using the helper method
-            vote_data = await blockchain_service.call_contract_function("getVote", i)
-            
-            # Convert g2r integers to strings
-            g2r_values = [str(val) for val in vote_data[3]] if vote_data[3] else []
-            votes.append(VoteResponse(
-                vote_id=i,  # Use vote_id instead of id
-                ciphertext=vote_data[0].hex(),
-                nonce=vote_data[1].hex(),
-                decryption_time=vote_data[2],
-                g2r=g2r_values
-            ))
-        
-        return StandardResponse(
-            success=True,
-            message=f"Successfully retrieved {vote_count} votes",
-            data=votes
-        )
-    except Exception as e:
-        logger.error(f"Error getting votes: {str(e)}")
-        raise handle_blockchain_error("get votes", e)
->>>>>>> 005fb972
 
 @router.post("/get-vote-information/{election_id}", response_model=StandardResponse[List[Dict[str, Any]]])
 async def get_vote_information(election_id: int, blockchain_service: BlockchainService = Depends(get_blockchain_service)):
@@ -221,7 +66,6 @@
         "is_secret_holder": data["is_secret_holder"],
     }
 
-<<<<<<< HEAD
     if data["is_secret_holder"]:
         public_key_data["reward_token"] = 0
 
@@ -246,14 +90,6 @@
             success=True,
             message="Public key validated successfully",
         )
-
-=======
-# Function to generate a unique alphanumeric token
-def generate_voting_token(length=8):
-    """Generate a random voting token."""
-    characters = string.ascii_letters + string.digits
-    return ''.join(random.choices(characters, k=length))
->>>>>>> 005fb972
 
 @router.post("/submit-vote/{election_id}", response_model=StandardResponse[TransactionResponse])
 async def submit_vote(election_id: int, request: dict, blockchain_service: BlockchainService = Depends(get_blockchain_service)):

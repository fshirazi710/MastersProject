<<<<<<< HEAD
"""
User database model.
This module contains the Pydantic model for users in MongoDB.
"""
from pydantic import BaseModel, EmailStr
from datetime import datetime
from typing import Optional
import enum

class UserRole(str, enum.Enum):
    """Enum for user roles."""
    ADMIN = "admin"
    VOTER = "voter"
    HOLDER = "holder"
    ORGANISER = "vote-organiser"

class User(BaseModel):
    """
    Database model for users.
    Stores user authentication and profile information.
    """
    name: str
    email: EmailStr
    password: str
    role: UserRole = UserRole.VOTER
    created_at: Optional[str] = None

    class Config:
        """Pydantic config."""
=======
"""
User database model.
This module contains the Pydantic model for users in MongoDB.
"""
from pydantic import BaseModel, EmailStr
from datetime import datetime
from typing import Optional
import enum

class UserRole(str, enum.Enum):
    """Enum for user roles."""
    ADMIN = "admin"
    VOTER = "voter"
    HOLDER = "holder"
    VOTE_ORGANISER = "vote-organiser"

class User(BaseModel):
    """
    Database model for users.
    Stores user authentication and profile information.
    """
    name: str
    email: EmailStr
    password: str
    role: UserRole = UserRole.VOTER
    created_at: Optional[str] = None

    class Config:
        """Pydantic config."""
>>>>>>> 005fb972
        from_attributes = True <|MERGE_RESOLUTION|>--- conflicted
+++ resolved
@@ -1,62 +1,29 @@
-<<<<<<< HEAD
-"""
-User database model.
-This module contains the Pydantic model for users in MongoDB.
-"""
-from pydantic import BaseModel, EmailStr
-from datetime import datetime
-from typing import Optional
-import enum
-
-class UserRole(str, enum.Enum):
-    """Enum for user roles."""
-    ADMIN = "admin"
-    VOTER = "voter"
-    HOLDER = "holder"
-    ORGANISER = "vote-organiser"
-
-class User(BaseModel):
-    """
-    Database model for users.
-    Stores user authentication and profile information.
-    """
-    name: str
-    email: EmailStr
-    password: str
-    role: UserRole = UserRole.VOTER
-    created_at: Optional[str] = None
-
-    class Config:
-        """Pydantic config."""
-=======
-"""
-User database model.
-This module contains the Pydantic model for users in MongoDB.
-"""
-from pydantic import BaseModel, EmailStr
-from datetime import datetime
-from typing import Optional
-import enum
-
-class UserRole(str, enum.Enum):
-    """Enum for user roles."""
-    ADMIN = "admin"
-    VOTER = "voter"
-    HOLDER = "holder"
-    VOTE_ORGANISER = "vote-organiser"
-
-class User(BaseModel):
-    """
-    Database model for users.
-    Stores user authentication and profile information.
-    """
-    name: str
-    email: EmailStr
-    password: str
-    role: UserRole = UserRole.VOTER
-    created_at: Optional[str] = None
-
-    class Config:
-        """Pydantic config."""
->>>>>>> 005fb972
-        from_attributes = True +"""
+User database model.
+This module contains the Pydantic model for users in MongoDB.
+"""
+from pydantic import BaseModel, EmailStr
+from datetime import datetime
+from typing import Optional
+import enum
+
+class UserRole(str, enum.Enum):
+    """Enum for user roles."""
+    ADMIN = "admin"
+    VOTER = "voter"
+    HOLDER = "holder"
+    ORGANISER = "vote-organiser"
+
+class User(BaseModel):
+    """
+    Database model for users.
+    Stores user authentication and profile information.
+    """
+    name: str
+    email: EmailStr
+    password: str
+    role: UserRole = UserRole.VOTER
+    created_at: Optional[str] = None
+
+    class Config:
+        """Pydantic config."""